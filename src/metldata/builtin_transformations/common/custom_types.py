# Copyright 2021 - 2025 Universität Tübingen, DKFZ, EMBL, and Universität zu Köln
# for the German Human Genome-Phenome Archive (GHGA)
#
# Licensed under the Apache License, Version 2.0 (the "License");
# you may not use this file except in compliance with the License.
# You may obtain a copy of the License at
#
#     http://www.apache.org/licenses/LICENSE-2.0
#
# Unless required by applicable law or agreed to in writing, software
# distributed under the License is distributed on an "AS IS" BASIS,
# WITHOUT WARRANTIES OR CONDITIONS OF ANY KIND, either express or implied.
# See the License for the specific language governing permissions and
# limitations under the License.


"""A collection of custom types used for builtin transformations."""

from collections.abc import Callable, Mapping
from typing import Annotated, Any, TypeAlias

<<<<<<< HEAD
from pydantic import Field as _Field

from metldata.builtin_transformations.common.path.path import RelationPath

_NonEmptyStr: TypeAlias = Annotated[str, _Field(..., min_length=1)]
=======
from pydantic import Field

from metldata.builtin_transformations.common.path.path import RelationPath

_NonEmptyStr: TypeAlias = Annotated[str, Field(..., min_length=1)]
>>>>>>> 289328bd
ResourceId: TypeAlias = _NonEmptyStr
MutableDatapack: TypeAlias = dict[str, Any]
MutableResource: TypeAlias = dict[str, dict]
MutableClassResources: TypeAlias = dict[ResourceId, MutableResource]
MutableResourceContent: TypeAlias = dict[str, Any]
ResolveRelations: TypeAlias = Callable[
    [ResourceId, RelationPath], frozenset[ResourceId]
]
MutableClassRelations: TypeAlias = dict[str, dict]
# needs to be a TypeAliasType so Pydantic can deal with the recursive definition
type EmbeddingProfile = Mapping[str, "bool | EmbeddingProfile"] | None
<<<<<<< HEAD
IdProperty: TypeAlias = _NonEmptyStr
NewIdProperty: TypeAlias = _NonEmptyStr
AccessionMap: TypeAlias = dict[IdProperty, NewIdProperty]
=======
NewResourceId: TypeAlias = _NonEmptyStr
AccessionMap: TypeAlias = dict[ResourceId, NewResourceId]
>>>>>>> 289328bd
<|MERGE_RESOLUTION|>--- conflicted
+++ resolved
@@ -19,19 +19,11 @@
 from collections.abc import Callable, Mapping
 from typing import Annotated, Any, TypeAlias
 
-<<<<<<< HEAD
-from pydantic import Field as _Field
-
-from metldata.builtin_transformations.common.path.path import RelationPath
-
-_NonEmptyStr: TypeAlias = Annotated[str, _Field(..., min_length=1)]
-=======
 from pydantic import Field
 
 from metldata.builtin_transformations.common.path.path import RelationPath
 
 _NonEmptyStr: TypeAlias = Annotated[str, Field(..., min_length=1)]
->>>>>>> 289328bd
 ResourceId: TypeAlias = _NonEmptyStr
 MutableDatapack: TypeAlias = dict[str, Any]
 MutableResource: TypeAlias = dict[str, dict]
@@ -43,11 +35,5 @@
 MutableClassRelations: TypeAlias = dict[str, dict]
 # needs to be a TypeAliasType so Pydantic can deal with the recursive definition
 type EmbeddingProfile = Mapping[str, "bool | EmbeddingProfile"] | None
-<<<<<<< HEAD
-IdProperty: TypeAlias = _NonEmptyStr
-NewIdProperty: TypeAlias = _NonEmptyStr
-AccessionMap: TypeAlias = dict[IdProperty, NewIdProperty]
-=======
 NewResourceId: TypeAlias = _NonEmptyStr
-AccessionMap: TypeAlias = dict[ResourceId, NewResourceId]
->>>>>>> 289328bd
+AccessionMap: TypeAlias = dict[ResourceId, NewResourceId]