{
  "title": "ModSettings",
  "description": "Modifies the orginal Settings class provided by the user",
  "type": "object",
  "properties": {
    "metadata_model": {
      "title": "Metadata Model",
      "description": "The path to the metadata model defined in LinkML.",
      "env_names": [
        "metldata_metadata_model"
      ],
      "type": "string",
      "format": "path"
    },
    "submission_store_dir": {
      "title": "Submission Store Dir",
      "description": "The directory where the submission JSONs will be stored.",
      "env_names": [
        "metldata_submission_store_dir"
      ],
      "type": "string",
      "format": "path"
<<<<<<< HEAD
    },
    "source_events_dir": {
      "title": "Source Events Dir",
      "description": "The directory to which source events are published as JSON.",
      "env_names": [
        "metldata_source_events_dir"
      ],
      "type": "string",
      "format": "path"
    },
    "accession_store_path": {
      "title": "Accession Store Path",
      "description": "A file for storing the already registered accesions.",
      "env_names": [
        "metldata_accession_store_path"
      ],
      "type": "string",
      "format": "path"
    },
    "prefix_mapping": {
      "title": "Prefix Mapping",
      "description": "Specifies the ID prefix (values) per resource type (keys).",
      "example": {
        "file": "GHGAF",
        "experiment": "GHGAE",
        "sample": "GHGAF",
        "dataset": "GHGAD"
      },
      "env_names": [
        "metldata_prefix_mapping"
      ],
      "type": "object",
      "additionalProperties": {
        "type": "string"
      }
    },
    "suffix_length": {
      "title": "Suffix Length",
      "description": "Length of the numeric ID suffix.",
      "default": 8,
      "env_names": [
        "metldata_suffix_length"
      ],
      "type": "integer"
=======
    },
    "source_events_dir": {
      "title": "Source Events Dir",
      "description": "The directory to which source events are published as JSON.",
      "env_names": [
        "metldata_source_events_dir"
      ],
      "type": "string",
      "format": "path"
    },
    "accession_registry_path": {
      "title": "Accession Registry Path",
      "description": "A file for storing the already registered accesions.",
      "env_names": [
        "metldata_accession_registry_path"
      ],
      "type": "string",
      "format": "path"
>>>>>>> 865f55b9
    }
  },
  "required": [
    "metadata_model",
    "submission_store_dir",
    "source_events_dir",
<<<<<<< HEAD
    "accession_store_path",
    "prefix_mapping"
=======
    "accession_registry_path"
>>>>>>> 865f55b9
  ],
  "additionalProperties": false
}<|MERGE_RESOLUTION|>--- conflicted
+++ resolved
@@ -20,7 +20,6 @@
       ],
       "type": "string",
       "format": "path"
-<<<<<<< HEAD
     },
     "source_events_dir": {
       "title": "Source Events Dir",
@@ -65,38 +64,14 @@
         "metldata_suffix_length"
       ],
       "type": "integer"
-=======
-    },
-    "source_events_dir": {
-      "title": "Source Events Dir",
-      "description": "The directory to which source events are published as JSON.",
-      "env_names": [
-        "metldata_source_events_dir"
-      ],
-      "type": "string",
-      "format": "path"
-    },
-    "accession_registry_path": {
-      "title": "Accession Registry Path",
-      "description": "A file for storing the already registered accesions.",
-      "env_names": [
-        "metldata_accession_registry_path"
-      ],
-      "type": "string",
-      "format": "path"
->>>>>>> 865f55b9
     }
   },
   "required": [
     "metadata_model",
     "submission_store_dir",
     "source_events_dir",
-<<<<<<< HEAD
     "accession_store_path",
     "prefix_mapping"
-=======
-    "accession_registry_path"
->>>>>>> 865f55b9
   ],
   "additionalProperties": false
 }