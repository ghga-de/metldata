--- conflicted
+++ resolved
@@ -41,13 +41,8 @@
             + " resources. Keys on the top level correspond to names of metadata classes."
             + " Keys on the second level correspond to user-specified aliases."
             + " Values on the second level correspond to system-generated accessions."
-<<<<<<< HEAD
-            + " Please note, that the user-defined alias might only be unique within"
-            + " the scope of the coressponding class and this submission. By contrast,"
-=======
             + " Please note that the user-defined alias might only be unique within"
             + " the scope of the corresponding class and this submission. By contrast,"
->>>>>>> 7f27f644
             + " the system-generated accession is unique across all classes and"
             + " submissions."
         ),
