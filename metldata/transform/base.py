# Copyright 2021 - 2023 Universität Tübingen, DKFZ, EMBL, and Universität zu Köln
# for the German Human Genome-Phenome Archive (GHGA)
#
# Licensed under the Apache License, Version 2.0 (the "License");
# you may not use this file except in compliance with the License.
# You may obtain a copy of the License at
#
#     http://www.apache.org/licenses/LICENSE-2.0
#
# Unless required by applicable law or agreed to in writing, software
# distributed under the License is distributed on an "AS IS" BASIS,
# WITHOUT WARRANTIES OR CONDITIONS OF ANY KIND, either express or implied.
# See the License for the specific language governing permissions and
# limitations under the License.
#

"""Models to describe transformations and workflows."""

from abc import ABC, abstractmethod
from dataclasses import dataclass
from typing import Callable, Generic, Optional, TypeVar

from pydantic import BaseModel, Field, create_model, root_validator, validator

from metldata.custom_types import Json

# shortcuts:
# pylint: disable=unused-import
from metldata.model_utils.assumptions import MetadataModelAssumptionError  # noqa: F401
from metldata.model_utils.essentials import MetadataModel


class MetadataModelTransformationError(RuntimeError):
    """Raised when a transformation failed when applied to the metadata model."""


class MetadataTransformationError(RuntimeError):
    """Raised when a transformation failed when applied to metadata."""


Config = TypeVar("Config", bound=BaseModel)


class MetadataTransformer(ABC, Generic[Config]):
    """A base class for a metadata transformer."""

    def __init__(
        self,
        *,
        config: Config,
        original_model: MetadataModel,
        transformed_model: MetadataModel,
    ):
        """Initialize the transformer with config params, the original model, and the
        transformed model."""

        self._config = config
        self._original_model = original_model
        self._transformed_model = transformed_model

    @abstractmethod
    def transform(self, *, metadata: Json) -> Json:
        """Transforms metadata.

        Raises:
            MetadataTransformationError:
                if the transformation fails.
        """
        ...


@dataclass(frozen=True)
class TransformationDefinition(Generic[Config]):
    """A model for describing a transformation."""

    config_cls: type[Config] = Field(
        ..., description="The config model of the transformation."
    )
    check_model_assumptions: Callable[[MetadataModel, Config], None] = Field(
        ...,
        description=(
            "A function that checks the assumptions made about the input model."
            "Raises a MetadataModelAssumptionError if the assumptions are not met."
        ),
    )
    transform_model: Callable[[MetadataModel, Config], MetadataModel] = Field(
        ...,
        description=(
            "A function to transform the model. Raises a"
            + " MetadataModelTransformationError if the transformation fails."
        ),
    )
    metadata_transformer_factory: type[MetadataTransformer[Config]] = Field(
        ...,
        description=(
            "A class for transforming metadata. Raises a MetadataTransformationError"
            "if the transformation fails."
        ),
    )


class WorkflowConfig(BaseModel, ABC):
    """A base class for workflow configs."""


class WorkflowStepBase(BaseModel, ABC):
    """A base class for workflow steps."""

    description: str = Field(..., description="A description of the step.")
    input: Optional[str] = Field(
        ...,
        description=(
            "The name of the workflow step from which the output is used as input"
            " for this step. If this is the first step, set to None."
        ),
    )

    class Config:
        """Config for the workflow step."""

        frozen = True


class WorkflowStep(WorkflowStepBase):
    """A single step in a transformation workflow."""

    transformation_definition: TransformationDefinition = Field(
        ...,
        description="The transformation to be executed in this step.",
    )


class WorkflowDefinition(BaseModel):
    """A definition of a transformation workflow."""

    description: str = Field(..., description="A description of the workflow.")
    steps: dict[str, WorkflowStep] = Field(
        ...,
        description=(
            "A dictionary of workflow steps. The keys are the names of the steps, and"
            + " the values are the workflow steps themselves."
        ),
    )
    artifacts: dict[str, str] = Field(
        ...,
        description=(
            "A dictionary of artifacts that are output by this workflow."
            + " The keys are the names of the artifacts, and the values are the names"
            + " of the workflow steps that output them."
        ),
    )

    # pylint: disable=no-self-argument
    @validator("steps", pre=False)
    def validate_step_references(
        cls, steps: dict[str, WorkflowStep]
    ) -> dict[str, WorkflowStep]:
<<<<<<< HEAD
        """Validate that workflow steps reference other existing other steps as input.
=======
        """Validate that workflow steps reference other existing steps as input.
>>>>>>> 877acaa9
        There should be exactly one step with input=None.
        """

        step_with_no_input_found = False

<<<<<<< HEAD
        for step_name, step in steps.copy().items():
=======
        for step_name, step in steps.items():
>>>>>>> 877acaa9
            if step.input is None:
                if step_with_no_input_found:
                    raise ValueError(
                        "There should be exactly one step with input=None. But multiple"
                        + " were found."
                    )
                step_with_no_input_found = True
                continue
            if step.input not in steps:
                raise ValueError(
                    f"Step {step.input} referenced in step {step_name} is not defined."
                )

        if not step_with_no_input_found:
            raise ValueError(
                "There should be exactly one step with input=None but none was found."
            )

        return steps

    @root_validator(pre=False)
    def validate_artifact_references(cls, values):
        """Validate that artifacts reference existing workflow steps."""

        steps = values.get("steps")
        if steps is None:
            raise ValueError("Steps are undefined.")
        artifacts = values.get("artifacts")
        if artifacts is None:
            raise ValueError("Artifacts are undefined.")

        for artifact_name, step_name in artifacts.items():
            if step_name not in steps:
                raise ValueError(
                    f"Step {step_name} referenced in artifact {artifact_name} is not defined."
                )

        return values

    @property
    def config_cls(self) -> type[WorkflowConfig]:
        """Get a config model containing the config requirements from all workflow
        steps."""

        step_configs = {
            step_name: (step.transformation_definition.config_cls, ...)
            for step_name, step in self.steps.items()
        }

        config_cls = create_model(  # type: ignore
            "SpecificWorkflowConfig",
            **step_configs,
            __base__=WorkflowConfig,
        )

        return config_cls

    @property
    def step_order(self) -> list[str]:
        """Get a list of step names in the order in which the steps should be executed."""

<<<<<<< HEAD
        step_order = list(self.steps.keys())
=======
        step_order = list(self.steps)
>>>>>>> 877acaa9
        for _ in range(1000):
            # try to come up with a seqeuence of steps that satisfies all dependencies:
            for step_name in step_order:
                dependency = self.steps[step_name].input
                if dependency:
                    # check if the dependency is before the current step in the
                    # step order, if so, move the current step after the dependency:
                    self_position = step_order.index(step_name)
                    dependency_position = step_order.index(dependency)
                    if dependency_position > self_position:
                        step_order.remove(step_name)
                        step_order.insert(dependency_position + 1, step_name)
                        break
            else:
                # if we get here, we have found a valid step order and return it:
                return step_order

        raise RuntimeError(
            "Exceeded number of tries to resolve the step order."
            + " This is likely due to a circular dependency."
        )

    class Config:
        """Config for the workflow step."""

        frozen = True<|MERGE_RESOLUTION|>--- conflicted
+++ resolved
@@ -155,21 +155,13 @@
     def validate_step_references(
         cls, steps: dict[str, WorkflowStep]
     ) -> dict[str, WorkflowStep]:
-<<<<<<< HEAD
-        """Validate that workflow steps reference other existing other steps as input.
-=======
         """Validate that workflow steps reference other existing steps as input.
->>>>>>> 877acaa9
         There should be exactly one step with input=None.
         """
 
         step_with_no_input_found = False
 
-<<<<<<< HEAD
-        for step_name, step in steps.copy().items():
-=======
         for step_name, step in steps.items():
->>>>>>> 877acaa9
             if step.input is None:
                 if step_with_no_input_found:
                     raise ValueError(
@@ -231,11 +223,7 @@
     def step_order(self) -> list[str]:
         """Get a list of step names in the order in which the steps should be executed."""
 
-<<<<<<< HEAD
-        step_order = list(self.steps.keys())
-=======
         step_order = list(self.steps)
->>>>>>> 877acaa9
         for _ in range(1000):
             # try to come up with a seqeuence of steps that satisfies all dependencies:
             for step_name in step_order:
